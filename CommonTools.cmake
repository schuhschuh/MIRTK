--- conflicted
+++ resolved
@@ -1554,10 +1554,7 @@
 # @param [in]  TARGET_NAME Target name used as argument to BASIS CMake functions.
 #
 # @returns Sets @p TARGET_UID to the UID of the build target @p TARGET_NAME.
-<<<<<<< HEAD
-#
-# @sa basis_get_target_uid()
-function (basis_make_target_uid TARGET_UID TARGET_NAME)
+function (basis_always_make_target_uid TARGET_UID TARGET_NAME)
   if (TARGET_NAME MATCHES "^\\.(.*)$")
     set (${TARGET_UID} "${CMAKE_MATCH_1}" PARENT_SCOPE)
   else ()
@@ -1567,15 +1564,6 @@
       string (REGEX REPLACE "^${RE}\\." "" UID "${UID}")
     endif ()
     set (${TARGET_UID} ${UID} PARENT_SCOPE)
-=======
-macro (basis_always_make_target_uid TARGET_UID TARGET_NAME)
-  set (${TARGET_UID} "${PROJECT_NAMESPACE_CMAKE}.${TARGET_NAME}")
-  # optionally strip off top-level namespace part
-  if (NOT BASIS_USE_FULLY_QUALIFIED_UIDS)
-    basis_sanitize_for_regex (_bmtu_RE "${TOPLEVEL_PROJECT_NAMESPACE_CMAKE}")
-    string (REGEX REPLACE "^${_bmtu_RE}\\." "" ${TARGET_UID} "${${TARGET_UID}}")
-    unset (_bmtu_RE)
->>>>>>> 2148e95f
   endif ()
 endfunction ()
 
@@ -1637,38 +1625,15 @@
 # @returns Sets @p TARGET_UID to the UID of the build target @p TARGET_NAME.
 #
 # @sa basis_get_target_name()
-<<<<<<< HEAD
-function (basis_get_target_uid TARGET_UID TARGET_NAME)
-  # in case of a leading namespace separator, do not modify target name
-  if (TARGET_NAME MATCHES "^\\.(.*)$")
-    set (UID "${CMAKE_MATCH_1}")
-  # otherwise,
-  else ()
-    set (UID "${TARGET_NAME}")
-    basis_sanitize_for_regex (BASE_RE "${TOPLEVEL_PROJECT_NAMESPACE_CMAKE}")
-    # try prepending namespace or parts of it until target is known,
-    # first assuming the simplified UIDs without the common prefix
-    # of this package which applies to targets of this package
-    if (NOT BASIS_USE_FULLY_QUALIFIED_UIDS AND NOT TARGET "${UID}")
-      string (REGEX REPLACE "^${BASE_RE}\\." "" PREFIX "${PROJECT_NAMESPACE_CMAKE}")
-      while (PREFIX)
-        if (TARGET "${PREFIX}.${TARGET_NAME}")
-          set (UID "${PREFIX}.${TARGET_NAME}")
-          break ()
-        else ()
-          if (PREFIX MATCHES "(.*)\\.[^.]+")
-            set (PREFIX "${CMAKE_MATCH_1}")
-          else ()
-=======
 if (BASIS_USE_TARGET_UIDS)
   function (basis_get_target_uid TARGET_UID TARGET_NAME)
-    basis_sanitize_for_regex (BASE_RE "${TOPLEVEL_PROJECT_NAMESPACE_CMAKE}")
     # in case of a leading namespace separator, do not modify target name
-    if (TARGET_NAME MATCHES "^\\.")
-      set (UID "${TARGET_NAME}")
+    if (TARGET_NAME MATCHES "^\\.(.*)$")
+      set (UID "${CMAKE_MATCH_1}")
     # otherwise,
     else ()
       set (UID "${TARGET_NAME}")
+      basis_sanitize_for_regex (BASE_RE "${TOPLEVEL_PROJECT_NAMESPACE_CMAKE}")
       # try prepending namespace or parts of it until target is known,
       # first assuming the simplified UIDs without the common prefix
       # of this package which applies to targets of this package
@@ -1677,7 +1642,6 @@
         while (PREFIX)
           if (TARGET "${PREFIX}.${TARGET_NAME}")
             set (UID "${PREFIX}.${TARGET_NAME}")
->>>>>>> 2148e95f
             break ()
           else ()
             if (PREFIX MATCHES "(.*)\\.[^.]+")
@@ -1709,12 +1673,6 @@
     if (NOT BASIS_USE_FULLY_QUALIFIED_UIDS)
       string (REGEX REPLACE "^${BASE_RE}\\." "" UID "${UID}")
     endif ()
-<<<<<<< HEAD
-  endif ()
-  # return
-  set ("${TARGET_UID}" "${UID}" PARENT_SCOPE)
-endfunction ()
-=======
     # return
     set ("${TARGET_UID}" "${UID}" PARENT_SCOPE)
   endfunction ()
@@ -1723,7 +1681,6 @@
     set ("${TARGET_UID}" "${TARGET_NAME}")
   endmacro ()
 endif ()
->>>>>>> 2148e95f
 
 # ----------------------------------------------------------------------------
 ## @brief Get fully-qualified target name.
@@ -1884,32 +1841,17 @@
 # @returns Sets @p TEST_UID to the UID of the test @p TEST_NAME.
 #
 # @sa basis_get_test_name()
-<<<<<<< HEAD
-function (basis_get_test_uid TEST_UID TEST_NAME)
-  if (TEST_NAME MATCHES "^\\.(.*)$")
-    set (UID "${CMAKE_MATCH_1}")
-  else ()
-    set (UID "${PROJECT_NAMESPACE_CMAKE}.${TEST_NAME}")
-=======
 if (BASIS_USE_TARGET_UIDS)
   function (basis_get_test_uid TEST_UID TEST_NAME)
-    if (TEST_NAME MATCHES "^\\.")
-      set (UID "${TEST_NAME}")
+    if (TEST_NAME MATCHES "^\\.(.*)$")
+      set (UID "${CMAKE_MATCH_1}")
     else ()
       set (UID "${PROJECT_NAMESPACE_CMAKE}.${TEST_NAME}")
-    endif ()
-    # strip off top-level namespace part (optional)
->>>>>>> 2148e95f
-    if (NOT BASIS_USE_FULLY_QUALIFIED_UIDS)
-      basis_sanitize_for_regex (RE "${TOPLEVEL_PROJECT_NAMESPACE_CMAKE}")
-      string (REGEX REPLACE "^${RE}\\." "" UID "${UID}")
-    endif ()
-<<<<<<< HEAD
-  endif ()
-  # return
-  set (${TEST_UID} "${UID}" PARENT_SCOPE)
-endfunction ()
-=======
+      if (NOT BASIS_USE_FULLY_QUALIFIED_UIDS)
+        basis_sanitize_for_regex (RE "${TOPLEVEL_PROJECT_NAMESPACE_CMAKE}")
+        string (REGEX REPLACE "^${RE}\\." "" UID "${UID}")
+      endif ()
+    endif ()
     # return
     set (${TEST_UID} "${UID}" PARENT_SCOPE)
   endfunction ()
@@ -1918,7 +1860,6 @@
     set ("${TEST_UID}" "${TEST_NAME}")
   endmacro ()
 endif ()
->>>>>>> 2148e95f
 
 # ----------------------------------------------------------------------------
 ## @brief Get "global" test name, i.e., actual CTest test name.
@@ -1935,20 +1876,10 @@
 # @param [in]  TEST_NAME Test name used as argument to BASIS CMake functions.
 #
 # @sa basis_get_test_uid()
-<<<<<<< HEAD
-function (basis_get_fully_qualified_test_uid TEST_UID TEST_NAME)
-  if (TEST_NAME MATCHES "^\\.(.*)$")
-    set (UID "${CMAKE_MATCH_1}")
-  else ()
-    set (UID "${TOPLEVEL_PROJECT_NAMESPACE_CMAKE}.${TEST_NAME}")
-  endif ()
-  set (${TEST_UID} "${UID}" PARENT_SCOPE)
-endfunction ()
-=======
 if (BASIS_USE_TARGET_UIDS)
   function (basis_get_fully_qualified_test_uid TEST_UID TEST_NAME)
-    if (TEST_NAME MATCHES "\\.")
-      set (UID "${TEST_NAME}")
+    if (TEST_NAME MATCHES "^\\.(.*)$")
+      set (UID "${CMAKE_MATCH_1}")
     else ()
       set (UID "${TOPLEVEL_PROJECT_NAMESPACE_CMAKE}.${TEST_NAME}")
     endif ()
@@ -1959,7 +1890,6 @@
     set (${TEST_UID} "${TEST_NAME}")
   endmacro ()
 endif ()
->>>>>>> 2148e95f
 
 # ----------------------------------------------------------------------------
 ## @brief Get namespace of test.
