--- conflicted
+++ resolved
@@ -616,21 +616,6 @@
 template <class TReal>
 inline bool BSpline<TReal>::VariableToIndex(TReal t, int &i, int &j)
 {
-<<<<<<< HEAD
-  t = abs(t);
-  if (t >= 2.) {
-    i = 0;
-    j = 3;
-    return false;
-  }
-  if (t >= 1.) {
-    j = 3;
-    t = -(t - 2.);
-  } else {
-    j = 1;
-  }
-  i = iround(t * static_cast<TReal>(LookupTableSize - 1));
-=======
   if (t < 0.) {
     if (t <= -2.) {
       j = 3;
@@ -658,7 +643,6 @@
       i = iround((t - 1.) * static_cast<TReal>(LookupTableSize - 1));
     }
   }
->>>>>>> b0c423e9
   return true;
 }
 
