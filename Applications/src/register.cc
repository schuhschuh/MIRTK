--- conflicted
+++ resolved
@@ -116,19 +116,12 @@
   cout << "\n";
   cout << "  Energy function =      SIM[Image dissimilarity](I(1), I(2:end) o T)...\n";
   cout << "                  +      PDM[Point set distance](T o P(1), P(2:end))...\n";
-<<<<<<< HEAD
   cout << "                  + 1e-3 BE[Bending energy](T)...\n";
+  cout << "                  +    0 LE[Linear energy](T)...\n";
   cout << "                  +    0 TP[Topology preservation](T)...\n";
   cout << "                  +    0 VP[Volume preservation](T)...\n";
   cout << "                  +    0 LogJac[LogJac penalty](T)...\n";
   cout << "                  +    0 NegJac[NegJac penalty](T)...\n";
-=======
-  cout << "                  + 1e-3 BE [Bending energy](T)...\n";
-  cout << "                  +    0 LE[Linear energy](T)...\n";
-  cout << "                  +    0 TP [Topology preservation](T)...\n";
-  cout << "                  +    0 VP [Volume preservation](T)...\n";
-  cout << "                  +    0 JAC[Jacobian penalty](T)...\n";
->>>>>>> 027adbb7
   cout << "                  +    0 Sparsity(T)\n";
   cout << "\n";
   cout << "  where only energy terms with non-zero weights are active during the registration.\n";
