--- conflicted
+++ resolved
@@ -79,18 +79,6 @@
   cout << "  output   Output surface mesh.\n";
   cout << "\n";
   cout << "Options:\n";
-<<<<<<< HEAD
-  cout << "  -white            Input surface is cortical WM/GM boundary.\n";
-  cout << "  -pial             Input surface is cortical GM/CSF boundary.\n";
-  cout << "  -image <file>     Input real-valued scalar/vector image.\n";
-  cout << "  -labels <file>    Input segmentation image with positive integer labels.\n";
-  cout << "  -name <name>      Name of output scalar array. (default: Scalars or Labels)\n";
-  cout << "  -[no]celldata     Assign values to cells of input surface. (default: off)\n";
-  cout << "  -[no]pointdata    Assign values to points of input surface. (default: on)\n";
-  cout << "  -[no]fill         Fill holes in projected surface parcellation.\n";
-  cout << "  -min-size <n>     Surface patches with less than n points are removed. (default: 0)\n";
-  cout << "  -surface <file>   Input surface from which to project scalars.\n";
-=======
   cout << "  -white                     Input surface is cortical WM/GM boundary.\n";
   cout << "  -pial                      Input surface is cortical GM/CSF boundary.\n";
   cout << "  -image <file>              Input real-valued scalar/vector image.\n";
@@ -104,7 +92,6 @@
   cout << "  -min-ratio <ratio>   keep only components that are larger than ratio times the size\n";
   cout << "                       of the largest connected component per label, with 0<ratio<=1." << endl;
   cout << "  -surface <file>            Input surface from which to project scalars.\n";
->>>>>>> 72845b05
   cout << "  -scalars <input_name> [<output_name>]\n";
   cout << "      Scalars to be projected from the input surface (can be defined multiple times). \n";
   cout << "      <name2> can be specified to set the name of the output scalar array\n";
